--- conflicted
+++ resolved
@@ -63,77 +63,7 @@
 
 A custom timeout can be set by passing the `timeout` parameter in the `query` function call. If no timeout is specified, it will default to a 10 min timeout then cancel the query, and a TimeoutError exception will be raised.
 
-<<<<<<< HEAD
-### HTTP API
-#### Prices
-Get the latest price for a token pair.
-```python
->>> client.prices.get_latest("BTC-USDC")
-{'BTC-USDC': Quote(pair=None,
-                   prices={'binance': 26639.37},
-                   min_price=26639.37,
-                   max_price=26639.37,
-                   mean_price=26639.37)}
-```
-
-Get historical data 
-```python
->>> client.prices.get("BTC-USDC")
-{'BTC-USDC': [Price(timestamp=datetime.datetime(2023, 9, 22, 4, 20, tzinfo=datetime.timezone.utc),
-                    price=26642.77,
-                    high=26642.77,
-                    low=26633.98,
-                    open=26633.98,
-                    close=26642.77),
-              Price(timestamp=datetime.datetime(2023, 9, 22, 4, 25, tzinfo=datetime.timezone.utc),
-                    price=26631.46,
-                    high=26638.77,
-                    low=26631.46,
-                    open=26638.77,
-                    close=26631.46),
-              Price(timestamp=datetime.datetime(2023, 9, 22, 4, 30, tzinfo=datetime.timezone.utc),
-                    price=26639.61,
-                    high=26644.16,
-                    low=26634.41,
-                    open=26634.41,
-                    close=26627.63)]}
-```
-
-Support for multiple pairs and configurable time periods
-```python
->>> client.prices.get(["BTC-USDC", "ETH-BTC"],
-    start=datetime.now() - timedelta(days=7),
-    end=datetime.now() - timedelta(days=6),
-    granularity=timedelta(hours=12)
-)
-{'BTC-USDC': [Price(timestamp=datetime.datetime(2023, 9, 15, 12, 0, tzinfo=datetime.timezone.utc),
-                    price=26426.23,
-                    high=26686.76,
-                    low=26372.71,
-                    open=26526.38,
-                    close=26426.23),
-              Price(timestamp=datetime.datetime(2023, 9, 16, 0, 0, tzinfo=datetime.timezone.utc),
-                    price=26601.63,
-                    high=26886.13,
-                    low=26224.17,
-                    open=26407.31,
-                    close=26601.63)],
- 'ETH-BTC': [Price(timestamp=datetime.datetime(2023, 9, 15, 12, 0, tzinfo=datetime.timezone.utc),
-                   price=0.06127,
-                   high=0.06152,
-                   low=0.06116,
-                   open=0.06132,
-                   close=0.06127),
-             Price(timestamp=datetime.datetime(2023, 9, 16, 0, 0, tzinfo=datetime.timezone.utc),
-                   price=0.06166,
-                   high=0.06181,
-                   low=0.0613,
-                   open=0.06134,
-                   close=0.06166)]}
-
-```
-
-#### AI Models
+### AI Models
 Spicepy supports running prediction against your own trained models.
 ```python
 >>> client.models.predict(cid=my_cid, return_lookback_data=False)
@@ -157,8 +87,6 @@
 2    19122422  21.579048      112.0
 ```
 
-=======
->>>>>>> ae8b1b6f
 ## Documentation
 
 Check out our [Documentation](https://docs.spice.ai/sdks/python-sdk) to learn more about how to use the Python SDK.